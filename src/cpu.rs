use rand::{Rng, RngCore};

use crate::error::CPUError;
use crate::instruction::Instruction;
use crate::sprites;

pub type Result<T> = std::result::Result<T, CPUError>;

const MEM_SIZE: usize = 4096;
const MEM_END: usize = 0xFFF;
const MEM_START: usize = 0x200;
const BASE_DIGIT_ADDRESS: usize = 0x0;
const V_REGISTERS_SIZE: usize = 16;
const SCREEN_WIDTH: usize = 64;
const SCREEN_HEIGHT: usize = 32;
const STACK_SIZE: usize = 16;
const KEYMAP_SIZE: usize = 16;

#[derive(Debug, PartialEq, Clone, Copy)]
pub struct TickStatus {
    pub is_waiting_for_key: bool,
    pub is_buzzing: bool,
}

impl Default for TickStatus {
    fn default() -> Self {
        Self {
            is_waiting_for_key: false,
            is_buzzing: false,
        }
    }
}

#[allow(dead_code)]
pub struct CPU<'a> {
    memory: [u8; MEM_SIZE],
    pc: u16,
    sp: usize,
    v_registers: [u8; V_REGISTERS_SIZE],
    i_register: u16,
    v_buffer: [bool; SCREEN_WIDTH * SCREEN_HEIGHT],
    stack: [u16; STACK_SIZE],
    rng: &'a mut dyn RngCore,
    keypad: [bool; KEYMAP_SIZE],
    delay_timer: u8,
    sound_timer: u8,
    is_waiting_for_key: (bool, usize),
}

impl<'a> CPU<'a> {
    pub fn new(rng: &'a mut impl RngCore) -> Self {
        let mut cpu = Self {
            memory: [0; MEM_SIZE],
            pc: 0x200,
            sp: 0,
            v_registers: [0; V_REGISTERS_SIZE],
            i_register: 0,
            v_buffer: [false; SCREEN_WIDTH * SCREEN_HEIGHT],
            stack: [0; STACK_SIZE],
            rng: rng,
            keypad: [false; KEYMAP_SIZE],
            delay_timer: 0,
            sound_timer: 0,
            is_waiting_for_key: (false, 0x0),
        };

        cpu.load_private_data();
        cpu
    }

    pub fn load_rom(&mut self, rom: &[u8]) -> Result<()> {
        if rom.len() > (MEM_SIZE - MEM_START) {
            return Err(CPUError::MemoryOverflow);
        }

        self.memory[MEM_START..(MEM_START + rom.len())].copy_from_slice(rom);
        Ok(())
    }

    pub fn reset(&mut self) {
        self.memory = [0; MEM_SIZE];
        self.pc = 0x200;
        self.sp = 0;
        self.v_registers = [0; V_REGISTERS_SIZE];
        self.i_register = 0;
        self.v_buffer = [false; SCREEN_WIDTH * SCREEN_HEIGHT];
        self.stack = [0; STACK_SIZE];
        self.keypad = [false; KEYMAP_SIZE];
        self.delay_timer = 0;
        self.sound_timer = 0;
        self.is_waiting_for_key = (false, 0x0);

        self.load_private_data();
    }

    pub fn set_key_status(&mut self, i: usize, status: bool) -> Result<()> {
        let key = self
            .keypad
            .get_mut(i as usize)
            .ok_or(CPUError::InvalidKey(i))?;
        *key = status;

        let (is_waiting, vx) = self.is_waiting_for_key;

        if is_waiting && status {
            self.set_register(vx as u8, i as u8)?;
            self.is_waiting_for_key = (false, 0x00);
        }

        Ok(())
    }

    pub fn tick(&mut self) -> Result<TickStatus> {
        // update internal timers
        // TODO: decouple 1 cpu tick = 1 decrement
        self.delay_timer = self.delay_timer.saturating_sub(1);
        self.sound_timer = self.sound_timer.saturating_sub(1);

        // skip execution of instructions if we are waiting for a key press
        let (is_waiting, _) = self.is_waiting_for_key;
        if is_waiting {
            return Ok(TickStatus {
                is_waiting_for_key: true,
                is_buzzing: self.sound_timer > 0,
            });
        }

        let opcode = (self.read_byte()? as u16) << 8 | self.read_byte()? as u16;
        let instruction = Instruction::try_from(opcode)?;

        let mut status = match instruction {
            Instruction::NoOp => Ok(TickStatus::default()),
            Instruction::ClearScreen => self.exec_clear_screen(),
            Instruction::Return => self.exec_return(),
            Instruction::Jump(addr) => self.exec_jump(addr),
            Instruction::Call(addr) => self.exec_call(addr),
            Instruction::SkipVxEqual(x, value) => self.exec_skip_vx_if_equal(x, value),
            Instruction::SkipVxNotEqual(x, value) => self.exec_skip_vx_if_not_equal(x, value),
            Instruction::SkipEqual(x, y) => self.exec_skip_if_equal(x, y),
            Instruction::LoadVx(x, value) => self.exec_load_vx(x, value),
            Instruction::AddVx(x, value) => self.exec_add_vx(x, value),
            Instruction::Set(x, y) => self.exec_set(x, y),
            Instruction::Or(x, y) => self.exec_or(x, y),
            Instruction::And(x, y) => self.exec_and(x, y),
            Instruction::Xor(x, y) => self.exec_xor(x, y),
            Instruction::Add(x, y) => self.exec_add(x, y),
            Instruction::Sub(x, y) => self.exec_sub(x, y),
            Instruction::ShiftRightVx(x) => self.exec_shiftr_vx(x),
            Instruction::SubN(x, y) => self.exec_subn(x, y),
            Instruction::ShiftLeftVx(x) => self.exec_shiftl_vx(x),
            Instruction::SkipNotEqual(x, y) => self.exec_skip_if_not_equal(x, y),
            Instruction::LoadI(x) => self.exec_load_i(x),
            Instruction::JumpOffset(x, addr) => self.exec_jump_offset(x, addr),
            Instruction::Rand(x, value) => self.exec_rand(x, value),
            Instruction::DrawSprite(x, y, n) => self.exec_draw_sprite(x, y, n),
            Instruction::SkipIfKey(vx) => self.exec_skip_if_key(vx),
            Instruction::SkipIfNotKey(vx) => self.exec_skip_if_not_key(vx),
            Instruction::LoadDelay(vx) => self.exec_load_delay(vx),
            Instruction::WaitForKey(vx) => self.exec_wait_for_key(vx),
            Instruction::SetDelay(vx) => self.exec_set_delay(vx),
            Instruction::SetSound(vx) => self.exec_set_sound(vx),
            Instruction::AddToIndex(vx) => self.exec_add_to_index(vx),
<<<<<<< HEAD
            Instruction::LoadDigit(vx) => self.exec_load_digit(vx),
=======
>>>>>>> 81122bea
            Instruction::LoadBCD(vx) => self.exec_load_bcd(vx),
            Instruction::LoadMem(vx) => self.exec_load_mem(vx),
            Instruction::SaveMem(vx) => self.exec_save_mem(vx),
        }?;

        status.is_buzzing = self.sound_timer > 0;
        Ok(status)
    }

    pub fn visual_buffer(&self) -> &[bool; SCREEN_WIDTH * SCREEN_HEIGHT] {
        &self.v_buffer
    }

    fn load_private_data(&mut self) {
        for x in 0..=0xF {
            let digit = sprites::digit_sprite_data(x).unwrap();
            let addr = BASE_DIGIT_ADDRESS + (x as usize * sprites::DIGIT_SIZE);
            self.memory[addr..addr + sprites::DIGIT_SIZE].copy_from_slice(&digit);
        }
    }

    fn read_byte(&mut self) -> Result<u8> {
        let value = self
            .memory
            .get(self.pc as usize)
            .ok_or(CPUError::InvalidAddress(self.pc))?;
        self.pc += 1;
        Ok(*value)
    }

    fn read_register(&self, x: u8) -> Result<u8> {
        self.v_registers
            .get(x as usize)
            .ok_or(CPUError::InvalidVRegister(x))
            .copied()
    }

    fn set_register(&mut self, x: u8, value: u8) -> Result<()> {
        let i = self
            .v_registers
            .get_mut(x as usize)
            .ok_or(CPUError::InvalidVRegister(x))?;
        *i = value;
        Ok(())
    }

    fn set_memory(&mut self, addr: u16, value: u8) -> Result<()> {
        let mem_range = MEM_START..=MEM_END;
        if !mem_range.contains(&(addr as usize)) {
            return Err(CPUError::InvalidAddress(addr));
        }

        self.memory[addr as usize] = value;
        Ok(())
    }

    fn get_memory(&mut self, addr: u16) -> Result<u8> {
        let mem_range = MEM_START..=MEM_END;
        if !mem_range.contains(&(addr as usize)) {
            return Err(CPUError::InvalidAddress(addr));
        }

        Ok(self.memory[addr as usize])
    }

    fn set_i_register(&mut self, value: u16) -> u8 {
        let mut carry = 0u8;
        let mut x = value;

        if x as usize > MEM_END {
            x = x & (MEM_END as u16);
            carry = 0x01;
        }

        self.i_register = x;
        carry
    }

    fn read_key(&self, i: u8) -> Result<bool> {
        self.keypad
            .get(i as usize)
            .ok_or(CPUError::InvalidKey(i as usize))
            .copied()
    }

    fn push_stack(&mut self, value: u16) -> Result<()> {
        let i = self.stack.get_mut(self.sp).ok_or(CPUError::StackOverflow)?;
        *i = value;

        self.sp += 1;

        Ok(())
    }

    fn pop_stack(&mut self) -> Result<u16> {
        let value = self
            .stack
            .get(self.sp - 1)
            .ok_or(CPUError::StackOverflow)
            .copied()?;

        self.sp -= 1;
        Ok(value)
    }

    fn address_for_digit(&self, x: u8) -> Result<u16> {
        if x > 0xF {
            return Err(CPUError::InvalidDigit(x));
        }

        let addr = BASE_DIGIT_ADDRESS + x as usize * sprites::DIGIT_SIZE;

        Ok(addr as u16)
    }

    fn exec_clear_screen(&mut self) -> Result<TickStatus> {
        self.v_buffer.fill(false);
        Ok(TickStatus::default())
    }

    fn exec_return(&mut self) -> Result<TickStatus> {
        let to = self.pop_stack()?;
        self.pc = to;
        Ok(TickStatus::default())
    }

    fn exec_jump(&mut self, to: u16) -> Result<TickStatus> {
        self.pc = to;
        Ok(TickStatus::default())
    }

    fn exec_call(&mut self, to: u16) -> Result<TickStatus> {
        self.push_stack(self.pc)?;
        self.pc = to;
        Ok(TickStatus::default())
    }

    fn exec_skip_vx_if_equal(&mut self, x: u8, value: u8) -> Result<TickStatus> {
        if self.read_register(x)? == value {
            self.pc += 2;
        }
        Ok(TickStatus::default())
    }

    fn exec_skip_vx_if_not_equal(&mut self, x: u8, value: u8) -> Result<TickStatus> {
        if self.read_register(x)? != value {
            self.pc += 2;
        }
        Ok(TickStatus::default())
    }

    fn exec_skip_if_equal(&mut self, x: u8, y: u8) -> Result<TickStatus> {
        if self.read_register(x)? == self.read_register(y)? {
            self.pc += 2;
        }
        Ok(TickStatus::default())
    }

    fn exec_load_vx(&mut self, x: u8, value: u8) -> Result<TickStatus> {
        self.set_register(x, value)?;
        Ok(TickStatus::default())
    }

    fn exec_add_vx(&mut self, vx: u8, value: u8) -> Result<TickStatus> {
        let i = self
            .v_registers
            .get_mut(vx as usize)
            .ok_or(CPUError::InvalidVRegister(vx))?;

        let (added, _) = i.overflowing_add(value);
        *i = added;

        Ok(TickStatus::default())
    }

    fn exec_set(&mut self, x: u8, y: u8) -> Result<TickStatus> {
        let value = self.read_register(y)?;
        self.set_register(x, value)?;
        Ok(TickStatus::default())
    }

    fn exec_or(&mut self, x: u8, y: u8) -> Result<TickStatus> {
        let value = self.read_register(x)? | self.read_register(y)?;
        self.set_register(x, value)?;
        Ok(TickStatus::default())
    }

    fn exec_and(&mut self, x: u8, y: u8) -> Result<TickStatus> {
        let value = self.read_register(x)? & self.read_register(y)?;
        self.set_register(x, value)?;
        Ok(TickStatus::default())
    }

    fn exec_xor(&mut self, x: u8, y: u8) -> Result<TickStatus> {
        let value = self.read_register(x)? ^ self.read_register(y)?;
        self.set_register(x, value)?;
        Ok(TickStatus::default())
    }

    fn exec_add(&mut self, x: u8, y: u8) -> Result<TickStatus> {
        let (value, carry) = self
            .read_register(x)?
            .overflowing_add(self.read_register(y)?);
        self.set_register(x, value)?;
        self.set_register(0xF, carry as u8)?;
        Ok(TickStatus::default())
    }

    fn exec_sub(&mut self, x: u8, y: u8) -> Result<TickStatus> {
        let (value, carry) = self
            .read_register(x)?
            .overflowing_sub(self.read_register(y)?);
        self.set_register(x, value)?;
        self.set_register(0xF, !carry as u8)?;
        Ok(TickStatus::default())
    }

    fn exec_shiftr_vx(&mut self, x: u8) -> Result<TickStatus> {
        let value = self.read_register(x)?;
        let shifted_out = value & 0b_0000_0001;
        self.set_register(x, value >> 1)?;
        self.set_register(0xF, shifted_out)?;
        Ok(TickStatus::default())
    }

    fn exec_subn(&mut self, x: u8, y: u8) -> Result<TickStatus> {
        let (value, carry) = self
            .read_register(y)?
            .overflowing_sub(self.read_register(x)?);
        self.set_register(x, value)?;
        self.set_register(0xF, !carry as u8)?;
        Ok(TickStatus::default())
    }

    fn exec_shiftl_vx(&mut self, x: u8) -> Result<TickStatus> {
        let value = self.read_register(x)?;
        let shifted_out = (value & 0b_1000_0000) >> 7;
        self.set_register(x, value << 1)?;
        self.set_register(0xF, shifted_out)?;
        Ok(TickStatus::default())
    }

    fn exec_skip_if_not_equal(&mut self, x: u8, y: u8) -> Result<TickStatus> {
        if self.read_register(x)? != self.read_register(y)? {
            self.pc += 2;
        }
        Ok(TickStatus::default())
    }

    fn exec_load_i(&mut self, value: u16) -> Result<TickStatus> {
        self.i_register = value;
        Ok(TickStatus::default())
    }

    fn exec_jump_offset(&mut self, x: u8, addr: u16) -> Result<TickStatus> {
        let offset = self.read_register(x)?;
        self.pc = addr + offset as u16;
        Ok(TickStatus::default())
    }

    fn exec_rand(&mut self, x: u8, value: u8) -> Result<TickStatus> {
        let randomized: u8 = self.rng.gen();
        self.set_register(x, randomized & value)?;

        Ok(TickStatus::default())
    }

    fn exec_draw_sprite(&mut self, vx: u8, vy: u8, n: u8) -> Result<TickStatus> {
        let sprite = sprites::read_sprite(self.i_register as usize, n as usize, &self.memory)?;

        let x = self.read_register(vx)?;
        let y = self.read_register(vy)?;

        let did_collide = sprites::draw(
            sprite,
            x as usize,
            y as usize,
            (SCREEN_WIDTH, SCREEN_HEIGHT),
            &mut self.v_buffer,
        );

        self.v_registers[0xF] = did_collide as u8;

        Ok(TickStatus::default())
    }

    fn exec_skip_if_key(&mut self, vx: u8) -> Result<TickStatus> {
        let key_idx = self.read_register(vx)?;
        let is_key_pressed = self.read_key(key_idx)?;

        if is_key_pressed {
            self.pc += 2;
        }

        Ok(TickStatus::default())
    }

    fn exec_skip_if_not_key(&mut self, vx: u8) -> Result<TickStatus> {
        let key_idx = self.read_register(vx)?;
        let is_key_pressed = self.read_key(key_idx)?;

        if !is_key_pressed {
            self.pc += 2;
        }

        Ok(TickStatus::default())
    }

    fn exec_load_delay(&mut self, vx: u8) -> Result<TickStatus> {
        self.set_register(vx, self.delay_timer)?;
        Ok(TickStatus::default())
    }

    fn exec_wait_for_key(&mut self, vx: u8) -> Result<TickStatus> {
        let _ = self.read_register(vx)?; // ensure vx is valid
        self.is_waiting_for_key = (true, vx as usize);

        let mut status = TickStatus::default();
        status.is_waiting_for_key = true;

        Ok(status)
    }

    fn exec_set_delay(&mut self, vx: u8) -> Result<TickStatus> {
        self.delay_timer = self.read_register(vx)?;
        Ok(TickStatus::default())
    }

    fn exec_set_sound(&mut self, vx: u8) -> Result<TickStatus> {
        self.sound_timer = self.read_register(vx)?;
        Ok(TickStatus::default())
    }

    fn exec_add_to_index(&mut self, vx: u8) -> Result<TickStatus> {
        let value = self.i_register + self.read_register(vx)? as u16;
        let carry = self.set_i_register(value);
        self.set_register(0xF, carry)?;

        Ok(TickStatus::default())
    }

<<<<<<< HEAD
    fn exec_load_digit(&mut self, vx: u8) -> Result<TickStatus> {
        let digit = self.read_register(vx)?;
        self.i_register = self.address_for_digit(digit)?;

        Ok(TickStatus::default())
    }

=======
>>>>>>> 81122bea
    fn exec_load_bcd(&mut self, vx: u8) -> Result<TickStatus> {
        let (hundreds, tens, ones) = self.read_register(vx)?.to_bcd();
        self.set_memory(self.i_register, hundreds)?;
        self.set_memory(self.i_register + 1, tens)?;
        self.set_memory(self.i_register + 2, ones)?;
<<<<<<< HEAD
=======
        println!(
            "BCD: {}{}{} -> {:#03X}",
            hundreds, tens, ones, self.i_register
        );

>>>>>>> 81122bea
        Ok(TickStatus::default())
    }

    fn exec_load_mem(&mut self, vx: u8) -> Result<TickStatus> {
        for i in 0..=vx {
            let value = self.get_memory(self.i_register + i as u16)?;
            self.set_register(i, value)?;
<<<<<<< HEAD
        }

        Ok(TickStatus::default())
    }

    fn exec_save_mem(&mut self, vx: u8) -> Result<TickStatus> {
        for i in 0..=vx {
            let value = self.read_register(i)?;
            self.set_memory(self.i_register + i as u16, value)?;
=======
>>>>>>> 81122bea
        }

        Ok(TickStatus::default())
    }
<<<<<<< HEAD
=======

    fn exec_save_mem(&mut self, vx: u8) -> Result<TickStatus> {
        for i in 0..=vx {
            let value = self.read_register(i)?;
            self.set_memory(self.i_register + i as u16, value)?;
        }

        Ok(TickStatus::default())
    }
>>>>>>> 81122bea
}

trait BCD {
    fn to_bcd(&self) -> (u8, u8, u8);
}

impl BCD for u8 {
    fn to_bcd(&self) -> (u8, u8, u8) {
        let hundreds = self / 100;
        let tens = (self / 10) % 10;
        let ones = self % 10;

        (hundreds, tens, ones)
    }
}

#[cfg(test)]
mod tests {
    use super::*;

    fn any_mocked_rng() -> impl RngCore {
        rand::rngs::mock::StepRng::new(1, 1)
    }

    fn any_cpu_with_rom<'a>(rom: &[u8], rng: &'a mut impl RngCore) -> CPU<'a> {
        let mut cpu = CPU::new(rng);
        cpu.load_rom(rom).expect("Couldn't load ROM");
        cpu
    }

    fn any_cpu_with_noop<'a>(rng: &'a mut impl RngCore) -> CPU<'a> {
        any_cpu_with_rom(&[0x01, 0x23], rng)
    }

    #[test]
    fn test_new() {
        let mut rng = any_mocked_rng();
        let cpu = CPU::new(&mut rng);
        assert_eq!(cpu.memory[MEM_START..MEM_END], [0; MEM_END - MEM_START]);
        assert_eq!(cpu.pc, 0x200);
        assert_eq!(cpu.v_registers, [0; 16]);
        assert_eq!(cpu.i_register, 0);
        assert_eq!(cpu.sp, 0);
        assert_eq!(cpu.stack, [0; 16]);
        assert_eq!(cpu.keypad, [false; 16]);
        assert_eq!(cpu.delay_timer, 0);
    }

    #[test]
    fn test_load_rom_ok() {
        let mut rng = any_mocked_rng();
        let mut cpu = CPU::new(&mut rng);
        let rom: [u8; 2] = [0x00, 0xE0];

        let res = cpu.load_rom(&rom);

        assert!(res.is_ok());
        assert_eq!(cpu.memory[0x200], 0x00);
        assert_eq!(cpu.memory[0x201], 0xE0);
        assert_eq!(cpu.pc, 0x200);
    }

    #[test]
    fn test_load_rom_returns_error_on_memory_overflow() {
        let mut rng = any_mocked_rng();
        let mut cpu = CPU::new(&mut rng);
        let rom: [u8; 4096 - 199] = [0; 4096 - 199];

        let res = cpu.load_rom(&rom);

        assert_eq!(res.unwrap_err(), CPUError::MemoryOverflow);
    }

    #[test]
    fn test_set_key_status() {
        let mut rng = any_mocked_rng();
        let mut cpu = CPU::new(&mut rng);

        let res_down = cpu.set_key_status(0xF, true);

        assert!(res_down.is_ok());
        assert_eq!(cpu.keypad[0xF], true);

        let res_up = cpu.set_key_status(0xF, false);
        assert!(res_up.is_ok());
        assert_eq!(cpu.keypad[0xF], false);
    }

    #[test]
    fn test_set_key_status_returns_err() {
        let mut rng = any_mocked_rng();
        let mut cpu = CPU::new(&mut rng);

        let res = cpu.set_key_status(0x10, true);
        assert_eq!(res.unwrap_err(), CPUError::InvalidKey(0x10));
    }

    #[test]
    fn test_tick_returns_err_on_invalid_opcode() {
        let mut rng = any_mocked_rng();
        let mut cpu = any_cpu_with_rom(&[0xFF, 0xFF], &mut rng);
        let res = cpu.tick();

        assert_eq!(res.unwrap_err(), CPUError::InvalidOpcode(0xFFFF));
    }

    #[test]
    fn test_tick_returns_err_if_invalid_pc() {
        let mut rng = any_mocked_rng();
        let mut cpu = any_cpu_with_rom(&[], &mut rng);
        cpu.pc = 0x1000;

        let res = cpu.tick();

        assert_eq!(res.unwrap_err(), CPUError::InvalidAddress(0x1000));
    }

    #[test]
    fn test_tick_does_not_advance_if_waiting_for_key() {
        let mut rng = any_mocked_rng();
        let mut cpu = any_cpu_with_rom(&[], &mut rng);
        cpu.is_waiting_for_key = (true, 0xF);

        let res = cpu.tick();

        assert_eq!(
            res.unwrap(),
            TickStatus {
                is_waiting_for_key: true,
                is_buzzing: false,
            }
        )
    }

    #[test]
    fn test_tick_updates_timers() {
        let mut rng = any_mocked_rng();
        let mut cpu = any_cpu_with_rom(&[], &mut rng);
        cpu.is_waiting_for_key = (true, 0x0);
        cpu.delay_timer = 1;
        cpu.sound_timer = 1;

        let res_1st_tick = cpu.tick();
        assert!(res_1st_tick.is_ok());
        assert_eq!(cpu.delay_timer, 0);
        assert_eq!(cpu.sound_timer, 0);

        let res_2nd_tick = cpu.tick();
        assert!(res_2nd_tick.is_ok());
        assert_eq!(cpu.delay_timer, 0); // no overflow
        assert_eq!(cpu.sound_timer, 0); // no overflow
    }

    #[test]
    fn test_tick_returns_not_buzzing_when_sound_timer_is_zero() {
        let mut rng = any_mocked_rng();
        let mut cpu = any_cpu_with_noop(&mut rng); // no op
        cpu.sound_timer = 0;

        let res = cpu.tick();

        assert_eq!(res.unwrap().is_buzzing, false);
    }

    #[test]
    fn test_tick_returns_is_buzzing_when_sound_timer_is_greater_than_zero() {
        let mut rng = any_mocked_rng();
        let mut cpu = any_cpu_with_noop(&mut rng); // no op
        cpu.sound_timer = 0x20;

        let res = cpu.tick();

        assert_eq!(res.unwrap().is_buzzing, true);
    }

    #[test]
    fn test_tick_returns_is_buzzing_despite_waiting_for_key() {
        let mut rng = any_mocked_rng();
        let mut cpu = any_cpu_with_rom(&[], &mut rng);
        cpu.sound_timer = 0x20;
        cpu.is_waiting_for_key = (true, 0x0);

        let res = cpu.tick();

        assert_eq!(res.unwrap().is_buzzing, true);
    }

    #[test]
    fn test_noop() {
        let mut rng = any_mocked_rng();
        let mut cpu = any_cpu_with_rom(&[0x01, 0x23], &mut rng);

        let res = cpu.tick();

        assert!(res.is_ok());
        assert_eq!(cpu.pc, 0x0202);
    }

    #[test]
    fn test_clear_screen() {
        let mut rng = any_mocked_rng();
        let mut cpu = any_cpu_with_rom(&[0x00, 0xe0], &mut rng);
        cpu.v_buffer = [true; SCREEN_WIDTH * SCREEN_HEIGHT];

        let res = cpu.tick();

        assert!(res.is_ok());
        assert_eq!(cpu.pc, 0x0202);
        assert_eq!(cpu.v_buffer, [false; SCREEN_WIDTH * SCREEN_HEIGHT]);
    }

    #[test]
    fn test_return() {
        let mut rng = any_mocked_rng();
        let mut cpu = any_cpu_with_rom(&[0x00, 0xee], &mut rng);
        cpu.stack[0] = 0x300;
        cpu.sp = 1;

        let res = cpu.tick();

        assert!(res.is_ok());
        assert_eq!(cpu.sp, 0);
        assert_eq!(cpu.pc, 0x300);
    }

    #[test]
    fn test_jump() {
        let mut rng = any_mocked_rng();
        let mut cpu = any_cpu_with_rom(&[0x13, 0x21], &mut rng);

        let res = cpu.tick();

        assert!(res.is_ok());
        assert_eq!(cpu.pc, 0x0321);
    }

    #[test]
    fn test_call() {
        let mut rng = any_mocked_rng();
        let mut cpu = any_cpu_with_rom(&[0x23, 0x21], &mut rng);

        let res = cpu.tick();

        assert!(res.is_ok());
        assert_eq!(cpu.pc, 0x0321);
        assert_eq!(cpu.stack[0], 0x202);
        assert_eq!(cpu.sp, 1);
    }

    #[test]
    fn test_call_stack_overflow() {
        let mut rng = any_mocked_rng();
        let mut cpu = any_cpu_with_rom(&[0x23, 0x21], &mut rng);
        cpu.sp = 16;

        let res = cpu.tick();

        assert_eq!(res.unwrap_err(), CPUError::StackOverflow);
    }

    #[test]
    fn test_skip_vx_if_equal_skips() {
        let mut rng = any_mocked_rng();
        let mut cpu = any_cpu_with_rom(&[0x30, 0x42], &mut rng);
        cpu.v_registers[0] = 0x42;

        let res = cpu.tick();

        assert!(res.is_ok());
        assert_eq!(cpu.pc, 0x204);
    }

    #[test]
    fn test_skip_vx_if_equal_does_not_skip() {
        let mut rng = any_mocked_rng();
        let mut cpu = any_cpu_with_rom(&[0x30, 0x42], &mut rng);
        cpu.v_registers[0] = 0x00;

        let res = cpu.tick();

        assert!(res.is_ok());
        assert_eq!(cpu.pc, 0x202);
    }

    #[test]
    fn test_skip_vx_if_not_equal_skips() {
        let mut rng = any_mocked_rng();
        let mut cpu = any_cpu_with_rom(&[0x40, 0x42], &mut rng);
        cpu.v_registers[0] = 0x00;

        let res = cpu.tick();

        assert!(res.is_ok());
        assert_eq!(cpu.pc, 0x204);
    }

    #[test]
    fn test_skip_vx_if_not_equal_does_not_skip() {
        let mut rng = any_mocked_rng();
        let mut cpu = any_cpu_with_rom(&[0x40, 0x42], &mut rng);
        cpu.v_registers[0] = 0x42;

        let res = cpu.tick();

        assert!(res.is_ok());
        assert_eq!(cpu.pc, 0x202);
    }

    #[test]
    fn test_skip_if_equal_skips() {
        let mut rng = any_mocked_rng();
        let mut cpu = any_cpu_with_rom(&[0x50, 0x10], &mut rng);
        cpu.v_registers[0] = 0xFF;
        cpu.v_registers[1] = 0xFF;

        let res = cpu.tick();

        assert!(res.is_ok());
        assert_eq!(cpu.pc, 0x204);
    }

    #[test]
    fn test_skip_if_equal_does_not_skip() {
        let mut rng = any_mocked_rng();
        let mut cpu = any_cpu_with_rom(&[0x50, 0x10], &mut rng);
        cpu.v_registers[0] = 0x00;
        cpu.v_registers[1] = 0xFF;

        let res = cpu.tick();

        assert!(res.is_ok());
        assert_eq!(cpu.pc, 0x202);
    }

    #[test]
    fn test_load_vx() {
        let mut rng = any_mocked_rng();
        let mut cpu = any_cpu_with_rom(&[0x6A, 0x8F], &mut rng);

        let res = cpu.tick();

        assert!(res.is_ok());
        assert_eq!(cpu.pc, 0x0202);
        assert_eq!(cpu.v_registers[0xA], 0x8F);
    }

    #[test]
    fn test_add_vx() {
        let mut rng = any_mocked_rng();
        let mut cpu = any_cpu_with_rom(&[0x7A, 0x8F], &mut rng);
        cpu.v_registers[0xA] = 0x1;

        let res = cpu.tick();

        assert!(res.is_ok());
        assert_eq!(cpu.pc, 0x0202);
        assert_eq!(cpu.v_registers[0xA], 0x90);
    }

    #[test]
    fn test_set() {
        let mut rng = any_mocked_rng();
        let mut cpu = any_cpu_with_rom(&[0x80, 0x10], &mut rng);
        cpu.v_registers[0x1] = 0xA;

        let res = cpu.tick();

        assert!(res.is_ok());
        assert_eq!(cpu.pc, 0x202);
        assert_eq!(cpu.v_registers[0x0], 0xA);
        assert_eq!(cpu.v_registers[0x1], 0xA);
    }

    #[test]
    fn test_or() {
        let mut rng = any_mocked_rng();
        let mut cpu = any_cpu_with_rom(&[0x80, 0x11], &mut rng);
        cpu.v_registers[0x0] = 0b_0001_1111;
        cpu.v_registers[0x1] = 0b_0110_1111;

        let res = cpu.tick();

        assert!(res.is_ok());
        assert_eq!(cpu.pc, 0x202);
        assert_eq!(cpu.v_registers[0x0], 0b_0111_1111);
        assert_eq!(cpu.v_registers[0x1], 0b_0110_1111);
    }

    #[test]
    fn test_and() {
        let mut rng = any_mocked_rng();
        let mut cpu = any_cpu_with_rom(&[0x80, 0x12], &mut rng);
        cpu.v_registers[0x0] = 0b_0001_1111;
        cpu.v_registers[0x1] = 0b_0110_1111;

        let res = cpu.tick();

        assert!(res.is_ok());
        assert_eq!(cpu.pc, 0x202);
        assert_eq!(cpu.v_registers[0x0], 0b_0000_1111);
        assert_eq!(cpu.v_registers[0x1], 0b_0110_1111);
    }

    #[test]
    fn test_xor() {
        let mut rng = any_mocked_rng();
        let mut cpu = any_cpu_with_rom(&[0x80, 0x13], &mut rng);
        cpu.v_registers[0x0] = 0b_0001_1111;
        cpu.v_registers[0x1] = 0b_0110_1111;

        let res = cpu.tick();

        assert!(res.is_ok());
        assert_eq!(cpu.pc, 0x202);
        assert_eq!(cpu.v_registers[0x0], 0b_0111_0000);
        assert_eq!(cpu.v_registers[0x1], 0b_0110_1111);
    }

    #[test]
    fn test_add() {
        let mut rng = any_mocked_rng();
        let mut cpu = any_cpu_with_rom(&[0x80, 0x14], &mut rng);
        cpu.v_registers[0x0] = 0x0F;
        cpu.v_registers[0x1] = 0x11;

        let res = cpu.tick();

        assert!(res.is_ok());
        assert_eq!(cpu.pc, 0x202);
        assert_eq!(cpu.v_registers[0x0], 0x20);
        assert_eq!(cpu.v_registers[0x1], 0x11);
        assert_eq!(cpu.v_registers[0xF], 0x0);
    }

    #[test]
    fn test_add_overflow() {
        let mut rng = any_mocked_rng();
        let mut cpu = any_cpu_with_rom(&[0x80, 0x14], &mut rng);
        cpu.v_registers[0x0] = 0xFD;
        cpu.v_registers[0x1] = 0x04;

        let res = cpu.tick();

        assert!(res.is_ok());
        assert_eq!(cpu.pc, 0x202);
        assert_eq!(cpu.v_registers[0x0], 0x01);
        assert_eq!(cpu.v_registers[0x1], 0x04);
        assert_eq!(cpu.v_registers[0xF], 0x01);
    }

    #[test]
    fn test_sub() {
        let mut rng = any_mocked_rng();
        let mut cpu = any_cpu_with_rom(&[0x80, 0x15], &mut rng);
        cpu.v_registers[0x0] = 0xF0;
        cpu.v_registers[0x1] = 0x11;

        let res = cpu.tick();

        assert!(res.is_ok());
        assert_eq!(cpu.pc, 0x202);
        assert_eq!(cpu.v_registers[0x0], 0xDF);
        assert_eq!(cpu.v_registers[0x1], 0x11);
        assert_eq!(cpu.v_registers[0xF], 0x1);
    }

    #[test]
    fn test_sub_overflow() {
        let mut rng = any_mocked_rng();
        let mut cpu = any_cpu_with_rom(&[0x80, 0x15], &mut rng);
        cpu.v_registers[0x0] = 0xF0;
        cpu.v_registers[0x1] = 0xF1;

        let res = cpu.tick();

        assert!(res.is_ok());
        assert_eq!(cpu.pc, 0x202);
        assert_eq!(cpu.v_registers[0x0], 0xFF);
        assert_eq!(cpu.v_registers[0x1], 0xF1);
        assert_eq!(cpu.v_registers[0xF], 0x0);
    }

    #[test]
    fn test_shift_right_vx() {
        let mut rng = any_mocked_rng();
        let mut cpu = any_cpu_with_rom(&[0x80, 0x16], &mut rng);
        cpu.v_registers[0x0] = 0b_0100_1110;

        let res = cpu.tick();

        assert!(res.is_ok());
        assert_eq!(cpu.pc, 0x202);
        assert_eq!(cpu.v_registers[0x0], 0b_0010_0_111);
        assert_eq!(cpu.v_registers[0xF], 0x0);
    }

    #[test]
    fn test_shift_right_vx_with_shifted_out_bit() {
        let mut rng = any_mocked_rng();
        let mut cpu = any_cpu_with_rom(&[0x80, 0x16], &mut rng);
        cpu.v_registers[0x0] = 0b_0100_1111;

        let res = cpu.tick();

        assert!(res.is_ok());
        assert_eq!(cpu.pc, 0x202);
        assert_eq!(cpu.v_registers[0x0], 0b_0010_0_111);
        assert_eq!(cpu.v_registers[0xF], 0x01);
    }

    #[test]
    fn test_subn() {
        let mut rng = any_mocked_rng();
        let mut cpu = any_cpu_with_rom(&[0x80, 0x17], &mut rng);
        cpu.v_registers[0x0] = 0x11;
        cpu.v_registers[0x1] = 0xF0;

        let res = cpu.tick();

        assert!(res.is_ok());
        assert_eq!(cpu.pc, 0x202);
        assert_eq!(cpu.v_registers[0x0], 0xDF);
        assert_eq!(cpu.v_registers[0x1], 0xF0);
        assert_eq!(cpu.v_registers[0xF], 0x1);
    }

    #[test]
    fn test_subn_overflow() {
        let mut rng = any_mocked_rng();
        let mut cpu = any_cpu_with_rom(&[0x80, 0x17], &mut rng);
        cpu.v_registers[0x0] = 0xF1;
        cpu.v_registers[0x1] = 0xF0;

        let res = cpu.tick();

        assert!(res.is_ok());
        assert_eq!(cpu.pc, 0x202);
        assert_eq!(cpu.v_registers[0x0], 0xFF);
        assert_eq!(cpu.v_registers[0x1], 0xF0);
        assert_eq!(cpu.v_registers[0xF], 0x0);
    }

    #[test]
    fn test_shift_left_vx() {
        let mut rng = any_mocked_rng();
        let mut cpu = any_cpu_with_rom(&[0x80, 0x1E], &mut rng);
        cpu.v_registers[0x0] = 0b_0100_1110;

        let res = cpu.tick();

        assert!(res.is_ok());
        assert_eq!(cpu.pc, 0x202);
        assert_eq!(cpu.v_registers[0x0], 0b_1001_1100);
        assert_eq!(cpu.v_registers[0xF], 0x0);
    }

    #[test]
    fn test_shift_left_vx_with_shifted_out_bit() {
        let mut rng = any_mocked_rng();
        let mut cpu = any_cpu_with_rom(&[0x80, 0x1E], &mut rng);
        cpu.v_registers[0x0] = 0b_1100_1111;

        let res = cpu.tick();

        assert!(res.is_ok());
        assert_eq!(cpu.pc, 0x202);
        assert_eq!(cpu.v_registers[0x0], 0b_1001_1110);
        assert_eq!(cpu.v_registers[0xF], 0x01);
    }

    #[test]
    fn test_skip_if_not_equal_skips() {
        let mut rng = any_mocked_rng();
        let mut cpu = any_cpu_with_rom(&[0x90, 0x10], &mut rng);
        cpu.v_registers[0] = 0xFF;
        cpu.v_registers[1] = 0x0F;

        let res = cpu.tick();

        assert!(res.is_ok());
        assert_eq!(cpu.pc, 0x204);
    }

    #[test]
    fn test_skip_if_not_equal_does_not_skip() {
        let mut rng = any_mocked_rng();
        let mut cpu = any_cpu_with_rom(&[0x90, 0x10], &mut rng);
        cpu.v_registers[0] = 0xFF;
        cpu.v_registers[1] = 0xFF;

        let res = cpu.tick();

        assert!(res.is_ok());
        assert_eq!(cpu.pc, 0x202);
    }

    #[test]
    fn test_load_i() {
        let mut rng = any_mocked_rng();
        let mut cpu = any_cpu_with_rom(&[0xA1, 0x23], &mut rng);

        let res = cpu.tick();

        assert!(res.is_ok());
        assert_eq!(cpu.pc, 0x0202);
        assert_eq!(cpu.i_register, 0x123);
    }

    #[test]
    fn test_jump_offset() {
        let mut rng = any_mocked_rng();
        let mut cpu = any_cpu_with_rom(&[0xB2, 0x23], &mut rng);
        cpu.v_registers[0x2] = 0x10;

        let res = cpu.tick();

        assert!(res.is_ok());
        assert_eq!(cpu.pc, 0x233);
    }

    #[test]
    fn test_rand() {
        let mut rng = any_mocked_rng();
        let mut cpu = any_cpu_with_rom(&[0xC0, 0xAB], &mut rng);

        let res = cpu.tick();

        assert!(res.is_ok());
        assert_eq!(cpu.v_registers[0], 0x01 & 0xAB);
    }

    #[test]
    fn test_draw_sprite_simple() {
        let mut rng = any_mocked_rng();
        let mut cpu = any_cpu_with_rom(&[0xD0, 0x13], &mut rng);
        cpu.i_register = 0x300;
        cpu.v_registers[0] = 0x1;
        cpu.v_registers[1] = 0x2;
        cpu.memory[0x300] = 0xFF;
        cpu.memory[0x301] = 0x00;
        cpu.memory[0x302] = 0xFF;

        let res = cpu.tick();

        let i = (2 * SCREEN_WIDTH) + 1;
        assert!(res.is_ok());
        assert_eq!(cpu.pc, 0x0202);
        assert_eq!(cpu.v_buffer[i..(i + 8)], [true; 8]);
        assert_eq!(cpu.v_buffer[i + 64..(i + 64 + 8)], [false; 8]);
        assert_eq!(cpu.v_buffer[i + 128..(i + 128 + 8)], [true; 8]);
        assert_eq!(cpu.v_registers[0xF], 0);
    }

    #[test]
    fn test_draw_sprite_wraps() {
        let mut rng = any_mocked_rng();
        let mut cpu = any_cpu_with_rom(&[0xD0, 0x13], &mut rng);
        cpu.i_register = 0x300;
        cpu.v_registers[0] = 60;
        cpu.v_registers[1] = 30;
        cpu.memory[0x300] = 0xFF;
        cpu.memory[0x301] = 0x00;
        cpu.memory[0x302] = 0xFF;

        let res = cpu.tick();

        let mut i = (30 * SCREEN_WIDTH) + 60;
        assert!(res.is_ok());
        assert_eq!(cpu.pc, 0x0202);
        assert_eq!(cpu.v_buffer[i..(i + 4)], [true; 4]);
        assert_eq!(cpu.v_buffer[i - 60..(i - 60 + 4)], [true; 4]);
        i = (30 * SCREEN_WIDTH) + 64;
        assert_eq!(cpu.v_buffer[i..(i + 4)], [false; 4]);
        assert_eq!(cpu.v_buffer[i - 60..(i - 60 + 4)], [false; 4]);
        i = 60;
        assert_eq!(cpu.v_buffer[i..(i + 4)], [true; 4]);
        assert_eq!(cpu.v_buffer[i - 60..(i - 60 + 4)], [true; 4]);
        assert_eq!(cpu.v_registers[0xF], 0);
    }

    #[test]
    fn test_draw_sprite_with_collision() {
        let mut rng = any_mocked_rng();
        let mut cpu = any_cpu_with_rom(&[0xD0, 0x11], &mut rng);
        cpu.i_register = 0x300;
        cpu.v_registers[0] = 0;
        cpu.v_registers[1] = 0;
        cpu.memory[0x300] = 0xFF;
        cpu.v_buffer[0..8].copy_from_slice(&[false, false, false, false, true, true, true, true]);

        let res = cpu.tick();

        assert!(res.is_ok());
        assert_eq!(cpu.pc, 0x202);
        assert_eq!(
            cpu.v_buffer[0..8],
            [true, true, true, true, false, false, false, false]
        );
        assert_eq!(cpu.v_registers[0xF], 1);
    }

    #[test]
    fn test_skip_if_key_skips_when_key_is_pressed() {
        let mut rng = any_mocked_rng();
        let mut cpu = any_cpu_with_rom(&[0xE0, 0x9E], &mut rng);
        cpu.v_registers[0x0] = 0x07;
        cpu.keypad[0x07] = true;

        let res = cpu.tick();

        assert!(res.is_ok());
        assert_eq!(cpu.pc, 0x204);
    }

    #[test]
    fn test_skip_if_key_does_not_skip_when_key_is_not_pressed() {
        let mut rng = any_mocked_rng();
        let mut cpu = any_cpu_with_rom(&[0xE0, 0x9E], &mut rng);
        cpu.v_registers[0x0] = 0x07;
        cpu.keypad[0x07] = false;

        let res = cpu.tick();

        assert!(res.is_ok());
        assert_eq!(cpu.pc, 0x202);
    }

    #[test]
    fn test_skip_if_key_returns_error_when_invalid_key() {
        let mut rng = any_mocked_rng();
        let mut cpu = any_cpu_with_rom(&[0xE0, 0x9E], &mut rng);
        cpu.v_registers[0x0] = 0x10;

        let res = cpu.tick();

        assert_eq!(res.unwrap_err(), CPUError::InvalidKey(0x10));
    }

    #[test]
    fn test_skip_if_not_key_skips_when_key_is_not_pressed() {
        let mut rng = any_mocked_rng();
        let mut cpu = any_cpu_with_rom(&[0xE0, 0xA1], &mut rng);
        cpu.v_registers[0x0] = 0x07;
        cpu.keypad[0x07] = false;

        let res = cpu.tick();

        assert!(res.is_ok());
        assert_eq!(cpu.pc, 0x204);
    }

    #[test]
    fn test_skip_if_not_key_does_not_skip_when_key_is_pressed() {
        let mut rng = any_mocked_rng();
        let mut cpu = any_cpu_with_rom(&[0xE0, 0xA1], &mut rng);
        cpu.v_registers[0x0] = 0x07;
        cpu.keypad[0x07] = true;

        let res = cpu.tick();

        assert!(res.is_ok());
        assert_eq!(cpu.pc, 0x202);
    }

    #[test]
    fn test_load_delay() {
        let mut rng = any_mocked_rng();
        let mut cpu = any_cpu_with_rom(&[0xF0, 0x07], &mut rng);
        cpu.delay_timer = 0xCC + 0x01; // +1 because it will be decremented with tick

        let res = cpu.tick();

        assert!(res.is_ok());
        assert_eq!(cpu.pc, 0x202);
        assert_eq!(cpu.v_registers[0x0], 0xCC);
    }

    #[test]
    fn test_wait_for_key() {
        let mut rng = any_mocked_rng();
        let mut cpu = any_cpu_with_rom(&[0xF1, 0x0A], &mut rng);

        let res = cpu.tick();
        assert_eq!(
            res.unwrap(),
            TickStatus {
                is_waiting_for_key: true,
                is_buzzing: false,
            }
        );
        assert_eq!(cpu.pc, 0x202);
        assert_eq!(cpu.is_waiting_for_key, (true, 0x01));

        // unblocked execution with a key pressed
        cpu.set_key_status(0xF, true).unwrap();

        assert_eq!(cpu.is_waiting_for_key, (false, 0x00));
        assert_eq!(cpu.v_registers[0x01], 0x0F);
    }

    #[test]
    fn test_set_delay() {
        let mut rng = any_mocked_rng();
        let mut cpu = any_cpu_with_rom(&[0xF0, 0x15], &mut rng);
        cpu.v_registers[0x0] = 0xFA;

        let res = cpu.tick();

        assert!(res.is_ok());
        assert_eq!(cpu.pc, 0x202);
        assert_eq!(cpu.delay_timer, 0xFA);
    }

    #[test]
    fn test_set_sound() {
        let mut rng = any_mocked_rng();
        let mut cpu = any_cpu_with_rom(&[0xF0, 0x18], &mut rng);
        cpu.v_registers[0x0] = 0xFA;

        let res = cpu.tick();

        assert!(res.is_ok());
        assert_eq!(cpu.pc, 0x202);
        assert_eq!(cpu.sound_timer, 0xFA);
    }

    #[test]
    fn test_add_to_index() {
        let mut rng = any_mocked_rng();
        let mut cpu = any_cpu_with_rom(&[0xF0, 0x1E], &mut rng);
        cpu.i_register = 0xFA;
        cpu.v_registers[0] = 0x02;

        let res = cpu.tick();

        assert!(res.is_ok());
        assert_eq!(cpu.pc, 0x202);
        assert_eq!(cpu.i_register, 0xFC);
    }

    #[test]
    fn test_add_to_index_overflows() {
        let mut rng = any_mocked_rng();
        let mut cpu = any_cpu_with_rom(&[0xF0, 0x1E], &mut rng);
        cpu.i_register = 0xFFE;
        cpu.v_registers[0x0] = 0x02;
        cpu.v_registers[0xF] = 0x0;

        let res = cpu.tick();

        assert!(res.is_ok());
        assert_eq!(cpu.pc, 0x202);
        assert_eq!(cpu.i_register, 0x00);
        assert_eq!(cpu.v_registers[0xF], 0x01);
    }

    #[test]
<<<<<<< HEAD
    fn test_load_digit() {
        let mut rng = any_mocked_rng();
        let mut cpu = any_cpu_with_rom(&[0xF0, 0x29], &mut rng);
        cpu.v_registers[0x0] = 0xA;
        cpu.i_register = 0;

        let res = cpu.tick();

        assert!(res.is_ok());
        assert_eq!(cpu.pc, 0x202);
        assert_eq!(
            cpu.memory[(cpu.i_register as usize)..(cpu.i_register + 5) as usize],
            [0xF0, 0x90, 0xF0, 0x90, 0x90]
        );
    }

    #[test]
    fn test_load_digit_returns_invalid_digit_error() {
        let mut rng = any_mocked_rng();
        let mut cpu = any_cpu_with_rom(&[0xF0, 0x29], &mut rng);
        cpu.v_registers[0x0] = 0x10;

        let res = cpu.tick();

        assert_eq!(res.unwrap_err(), CPUError::InvalidDigit(0x10));
    }

    #[test]
=======
>>>>>>> 81122bea
    fn test_load_bcd() {
        let mut rng = any_mocked_rng();
        let mut cpu = any_cpu_with_rom(&[0xF0, 0x33], &mut rng);
        cpu.v_registers[0x0] = 251;
        cpu.i_register = 0x500;

        let res = cpu.tick();

        assert!(res.is_ok());
        assert_eq!(cpu.pc, 0x202);
        assert_eq!(cpu.memory[0x500], 0x02);
        assert_eq!(cpu.memory[0x501], 0x05);
        assert_eq!(cpu.memory[0x502], 0x01);
    }

    #[test]
    fn test_load_bcd_returns_invalid_address_error() {
        let mut rng = any_mocked_rng();
        let mut cpu = any_cpu_with_rom(&[0xF0, 0x33], &mut rng);
        cpu.i_register = 0xFFF;

        let res = cpu.tick();
        assert_eq!(res.unwrap_err(), CPUError::InvalidAddress(0x1000));
    }

    #[test]
    fn test_load_mem() {
        let mut rng = any_mocked_rng();
        let mut cpu = any_cpu_with_rom(&[0xF2, 0x55], &mut rng);
        cpu.i_register = 0x500;
        cpu.memory[0x500..=0x503].copy_from_slice(&[0x02, 0x04, 0x06, 0xFF]);

        let res = cpu.tick();
        assert!(res.is_ok());
        assert_eq!(cpu.pc, 0x202);
        assert_eq!(cpu.i_register, 0x500);
        assert_eq!(cpu.v_registers[0x0], 0x02);
        assert_eq!(cpu.v_registers[0x1], 0x04);
        assert_eq!(cpu.v_registers[0x2], 0x06);
        assert_eq!(cpu.v_registers[0x3], 0x00);
    }

    #[test]
    fn test_load_mem_returns_invalid_address_error() {
        let mut rng = any_mocked_rng();
        let mut cpu = any_cpu_with_rom(&[0xF1, 0x55], &mut rng);
        cpu.i_register = 0xFFF;

        let res = cpu.tick();
        assert_eq!(res.unwrap_err(), CPUError::InvalidAddress(0x1000));
    }

    #[test]
    fn test_save_mem() {
        let mut rng = any_mocked_rng();
        let mut cpu = any_cpu_with_rom(&[0xF2, 0x65], &mut rng);
        cpu.i_register = 0x500;
        cpu.v_registers[0x0] = 0x02;
        cpu.v_registers[0x1] = 0x04;
        cpu.v_registers[0x2] = 0x06;

        // cpu.memory[0x500..=0x503].copy_from_slice(&[0x02, 0x04, 0x06, 0xFF]);

        let res = cpu.tick();
        assert!(res.is_ok());
        assert_eq!(cpu.pc, 0x202);
        assert_eq!(cpu.i_register, 0x500);
        assert_eq!(cpu.memory[0x500..=0x502], [0x02u8, 0x04u8, 0x06u8]);
    }

    #[test]
    fn test_save_mem_returns_invalid_address_error() {
        let mut rng = any_mocked_rng();
        let mut cpu = any_cpu_with_rom(&[0xF1, 0x55], &mut rng);
        cpu.i_register = 0xFFF;

        let res = cpu.tick();
        assert_eq!(res.unwrap_err(), CPUError::InvalidAddress(0x1000));
    }
}<|MERGE_RESOLUTION|>--- conflicted
+++ resolved
@@ -160,10 +160,7 @@
             Instruction::SetDelay(vx) => self.exec_set_delay(vx),
             Instruction::SetSound(vx) => self.exec_set_sound(vx),
             Instruction::AddToIndex(vx) => self.exec_add_to_index(vx),
-<<<<<<< HEAD
             Instruction::LoadDigit(vx) => self.exec_load_digit(vx),
-=======
->>>>>>> 81122bea
             Instruction::LoadBCD(vx) => self.exec_load_bcd(vx),
             Instruction::LoadMem(vx) => self.exec_load_mem(vx),
             Instruction::SaveMem(vx) => self.exec_save_mem(vx),
@@ -505,7 +502,6 @@
         Ok(TickStatus::default())
     }
 
-<<<<<<< HEAD
     fn exec_load_digit(&mut self, vx: u8) -> Result<TickStatus> {
         let digit = self.read_register(vx)?;
         self.i_register = self.address_for_digit(digit)?;
@@ -513,21 +509,11 @@
         Ok(TickStatus::default())
     }
 
-=======
->>>>>>> 81122bea
     fn exec_load_bcd(&mut self, vx: u8) -> Result<TickStatus> {
         let (hundreds, tens, ones) = self.read_register(vx)?.to_bcd();
         self.set_memory(self.i_register, hundreds)?;
         self.set_memory(self.i_register + 1, tens)?;
         self.set_memory(self.i_register + 2, ones)?;
-<<<<<<< HEAD
-=======
-        println!(
-            "BCD: {}{}{} -> {:#03X}",
-            hundreds, tens, ones, self.i_register
-        );
-
->>>>>>> 81122bea
         Ok(TickStatus::default())
     }
 
@@ -535,7 +521,6 @@
         for i in 0..=vx {
             let value = self.get_memory(self.i_register + i as u16)?;
             self.set_register(i, value)?;
-<<<<<<< HEAD
         }
 
         Ok(TickStatus::default())
@@ -545,24 +530,10 @@
         for i in 0..=vx {
             let value = self.read_register(i)?;
             self.set_memory(self.i_register + i as u16, value)?;
-=======
->>>>>>> 81122bea
-        }
-
-        Ok(TickStatus::default())
-    }
-<<<<<<< HEAD
-=======
-
-    fn exec_save_mem(&mut self, vx: u8) -> Result<TickStatus> {
-        for i in 0..=vx {
-            let value = self.read_register(i)?;
-            self.set_memory(self.i_register + i as u16, value)?;
-        }
-
-        Ok(TickStatus::default())
-    }
->>>>>>> 81122bea
+        }
+
+        Ok(TickStatus::default())
+    }
 }
 
 trait BCD {
@@ -1420,7 +1391,6 @@
     }
 
     #[test]
-<<<<<<< HEAD
     fn test_load_digit() {
         let mut rng = any_mocked_rng();
         let mut cpu = any_cpu_with_rom(&[0xF0, 0x29], &mut rng);
@@ -1449,8 +1419,6 @@
     }
 
     #[test]
-=======
->>>>>>> 81122bea
     fn test_load_bcd() {
         let mut rng = any_mocked_rng();
         let mut cpu = any_cpu_with_rom(&[0xF0, 0x33], &mut rng);
@@ -1479,7 +1447,7 @@
     #[test]
     fn test_load_mem() {
         let mut rng = any_mocked_rng();
-        let mut cpu = any_cpu_with_rom(&[0xF2, 0x55], &mut rng);
+        let mut cpu = any_cpu_with_rom(&[0xF2, 0x65], &mut rng);
         cpu.i_register = 0x500;
         cpu.memory[0x500..=0x503].copy_from_slice(&[0x02, 0x04, 0x06, 0xFF]);
 
@@ -1496,7 +1464,7 @@
     #[test]
     fn test_load_mem_returns_invalid_address_error() {
         let mut rng = any_mocked_rng();
-        let mut cpu = any_cpu_with_rom(&[0xF1, 0x55], &mut rng);
+        let mut cpu = any_cpu_with_rom(&[0xF1, 0x65], &mut rng);
         cpu.i_register = 0xFFF;
 
         let res = cpu.tick();
@@ -1506,7 +1474,7 @@
     #[test]
     fn test_save_mem() {
         let mut rng = any_mocked_rng();
-        let mut cpu = any_cpu_with_rom(&[0xF2, 0x65], &mut rng);
+        let mut cpu = any_cpu_with_rom(&[0xF2, 0x55], &mut rng);
         cpu.i_register = 0x500;
         cpu.v_registers[0x0] = 0x02;
         cpu.v_registers[0x1] = 0x04;
